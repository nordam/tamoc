#!/usr/bin/env python

"""
SETUP.py - Setup utility for TAMOC: Texas A&M Oilspill Calculator

This script manages the installation of the TAMOC package into a standard
Python distribution.

For more information on TAMOC, see README.txt, LICENSE.txt, and CHANGES.txt.

Notes
-----
To install, use:
    > python setup.py build
    > python setup.py install

To uninstall, use:
    > pip uninstall TAMOC

To create a source distribution, use:
    > python setup.py sdist --formats=gztar,zip

Author
------
S. Socolofsky, January 2012, Texas A&M University <socolofs@tamu.edu>.

"""
import os, sys
import setuptools
from numpy.distutils.core import Extension

# Describe some attributes of the software
classifiers = \
"""Development Status :: beta
Environment :: Console
Intended Audience :: Science/Research
Intended Audience :: Developers
License :: MIT
Operating System :: OS Independent
Programming Language :: Python
Topic :: Scientific/Engineering
Topic :: Software Development :: Libraries :: Python Modules"""

# Define the sample programs to include
bin_files = ['./bin/dbm/air_eos.py',
             './bin/dbm/co2_eos.py',
             './bin/dbm/dead_oil.py',
             './bin/dbm/droplet_rise.py',
             './bin/dbm/equilibrium.py',
             './bin/dbm/gas_bubbles.py',
             './bin/dbm/hydrocarbon_drops.py',
             './bin/ambient/profile_extending.py',
             './bin/ambient/profile_append.py',
             './bin/ambient/profile_from_ctd.py',
             './bin/ambient/profile_from_lab.py',
             './bin/ambient/profile_from_txt.py',
             './bin/ambient/nc_profile_extending.py',
             './bin/ambient/nc_profile_append.py',
             './bin/ambient/nc_profile_from_ctd.py',
             './bin/ambient/nc_profile_from_lab.py',
             './bin/ambient/nc_profile_from_txt.py',
             './bin/ambient/np_profile_extending.py',
             './bin/ambient/np_profile_append.py',
             './bin/ambient/np_profile_from_ctd.py',
             './bin/ambient/np_profile_from_lab.py',
             './bin/ambient/np_profile_from_txt.py',
             './bin/sbm/bubble.py',
             './bin/sbm/drop_biodeg.py',
             './bin/sbm/drop.py',
             './bin/sbm/sbm_file_io.py',
             './bin/sbm/particle.py',
             './bin/sbm/seep_bubble.py',
             './bin/spm/spm_blowout_sim.py',
             './bin/spm/lake_bub.py',
             './bin/spm/lake_part.py',
             './bin/spm/spm_file_io.py',
             './bin/sintef/particle_size_distribution.py',
             './bin/psm/blowout_jet.py',
             './bin/psm/oil_jet.py',
             './bin/params/scales.py',
             './bin/bpm/bpm_blowout_sim.py',
             './bin/bpm/crossflow_plume.py',
             './bin/bpm/blowout_obj.py',
             './bin/sfm/fracture_model.py']

# Define the external Fortran sources
ext_dbm_f = Extension(name = 'dbm_f',
                      sources = ['tamoc/src/dbm_eos.f95',
                                 'tamoc/src/dbm_phys.f95',
                                 'tamoc/src/math_funcs.f95'])

def get_version(pkg_name):
    """
    Reads the version string from the package __init__ and returns it
    """
    with open(os.path.join(pkg_name, "__init__.py")) as init_file:
        for line in init_file:
            parts = line.strip().partition("=")
            if parts[0].strip() == "__version__":
                return parts[2].strip().strip("'").strip('"')
    return None

# parameters for the setup() call:
setup_params = {'name': 'TAMOC',
                'version': get_version("tamoc"),
                'description': 'Texas A&M Oilspill Calculator',
                'long_description': open('README.rst').read(),
                'license': 'LICENSE.txt',
                'author': 'Scott A. Socolofsky',
                'author_email': 'socolofs@tamu.edu',
                'url': "https://ceprofs.civil.tamu.edu/ssocolofsky/",
                'scripts': bin_files,
                'packages': ['tamoc', 'tamoc.test'],
                'package_data': {'tamoc': ['data/*.csv', 'data/*.cnv',
                                           'data/*.dat']},
                'platforms': ['any'],
                'classifiers': classifiers.split("\n"),
                }
<<<<<<< HEAD
=======

# additional/changed setup parameters for the version that builds the Fortran code
fortran_params = {'ext_package': 'tamoc',
                  'ext_modules': [ext_dbm_f],
                  }
>>>>>>> edf70e9f

# additional/changed setup parameters for the version that builds the Fortran 
# code
fortran_params = {'ext_package': 'tamoc',
                  'ext_modules': [ext_dbm_f],
                  }
                  
# Provide the setup utility
if __name__ == '__main__':

    from numpy.distutils.core import setup

    # Check if the user wants to try installing the Fortran library extension
    if '--python-only' in sys.argv:
        python_only = True
        sys.argv.remove('--python-only')
<<<<<<< HEAD
        print('Not attempting Fortran build -- installing Python-only version')
    else:
        python_only = False
    
    if python_only:
        # User wants to install only the python version of TAMOC
        pass # Just in case there's something to do in the future
=======
        print("Not attempting Fortran build -- installing only the Python version")
    else:
        python_only = False

    if python_only:
        # User wants to install only the python version of TAMOC
        pass # just in case there's something to do in the future
>>>>>>> edf70e9f
    else:
        # User want to try installing the TAMOC version that uses the
        # fortran extension module dbm_f
        setup_params.update(fortran_params)
<<<<<<< HEAD
    
=======

>>>>>>> edf70e9f
    setup(**setup_params)

<|MERGE_RESOLUTION|>--- conflicted
+++ resolved
@@ -116,14 +116,6 @@
                 'platforms': ['any'],
                 'classifiers': classifiers.split("\n"),
                 }
-<<<<<<< HEAD
-=======
-
-# additional/changed setup parameters for the version that builds the Fortran code
-fortran_params = {'ext_package': 'tamoc',
-                  'ext_modules': [ext_dbm_f],
-                  }
->>>>>>> edf70e9f
 
 # additional/changed setup parameters for the version that builds the Fortran 
 # code
@@ -140,31 +132,18 @@
     if '--python-only' in sys.argv:
         python_only = True
         sys.argv.remove('--python-only')
-<<<<<<< HEAD
         print('Not attempting Fortran build -- installing Python-only version')
-    else:
-        python_only = False
-    
-    if python_only:
-        # User wants to install only the python version of TAMOC
-        pass # Just in case there's something to do in the future
-=======
-        print("Not attempting Fortran build -- installing only the Python version")
     else:
         python_only = False
 
     if python_only:
         # User wants to install only the python version of TAMOC
         pass # just in case there's something to do in the future
->>>>>>> edf70e9f
     else:
         # User want to try installing the TAMOC version that uses the
         # fortran extension module dbm_f
         setup_params.update(fortran_params)
-<<<<<<< HEAD
-    
-=======
 
->>>>>>> edf70e9f
+    # Run the setup function
     setup(**setup_params)
 
